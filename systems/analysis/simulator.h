#pragma once

#include <algorithm>
#include <chrono>
#include <cmath>
#include <limits>
#include <memory>
#include <tuple>
#include <unordered_map>
#include <utility>
#include <vector>

#include "drake/common/autodiff.h"
#include "drake/common/drake_assert.h"
#include "drake/common/drake_copyable.h"
#include "drake/common/drake_optional.h"
#include "drake/common/text_logging.h"
#include "drake/systems/analysis/integrator_base.h"
#include "drake/systems/analysis/runge_kutta3_integrator.h"
#include "drake/systems/framework/context.h"
#include "drake/systems/framework/system.h"
#include "drake/systems/framework/witness_function.h"

namespace drake {
namespace systems {

<<<<<<< HEAD
/// A class for advancing the state of hybrid dynamic systems, represented by
/// `System<T>` objects, forward in time. Starting with an initial Context for a
/// given System, %Simulator advances time and produces a series of Context
/// values that forms a trajectory satisfying the system's dynamic equations to
/// a specified accuracy. Only the Context is modified by a %Simulator; the
/// System is const.
///
/// A Drake System is a continuous/discrete/hybrid dynamic system where the
/// continuous part is a DAE, that is, it is expected to consist of a set of
/// differential equations and bilateral algebraic constraints. The set of
/// active constraints may change as a result of particular events, such as
/// contact.
///
/// Given a current Context, we expect a System to provide us with
/// - derivatives for the continuous differential equations that already satisfy
///   the differentiated form of the constraints (typically, acceleration
///   constraints),
/// - a projection method for least-squares correction of violated higher-level
///   constraints (position and velocity level),
/// - a time-of-next-update method that can be used to adjust the integrator
///   step size in preparation for a discrete update,
/// - a method that can update discrete variables when their update time is
///   reached,
/// - witness (guard) functions for event isolation,
/// - event handlers (reset functions) for making appropriate changes to state
///   and mode variables when an event has been isolated.
///
/// The continuous parts of the trajectory are advanced using a numerical
/// integrator. Different integrators have different properties; you can choose
/// the one that is most appropriate for your application or use the default
/// which is adequate for most systems.
///
/// <h2>Simulation mechanics for systems with multiple event types</h2>
/// This documentation is targeted toward users who have created a LeafSystem
/// with multiple event types (unrestricted update, discrete update, and
/// publish). For authors of such systems, it is useful to understand the
/// simulation mechanics in order to attain the desired state over time, and
/// this behavior is dependent on the ordering in which events are processed.
///
/// The pseudocode for the algorithm that the simulator uses to step the state
/// from time and state `{ t0, xc(t0), xd(t0⁻), xa(t0⁻) }` forward in time
/// by length _no greater_ than Δt is: 
/// @verbatim
/// Step(t0, xc(t0⁻), xd(t0⁻), xa(t0⁻), Δt)
///
///   % Update any variables (no restrictions).
///   { xc(t0*), xd(t0*), xa(t0*) } ← 
///       DoAnyUnrestrictedUpdates(t0, xc(t0⁻), xd(t0⁻), xa(t0⁻))
///
///   % Update discrete variables.
///   xd(t0⁺) ← DoAnyDiscreteUpdates(t0,  xc(t0*), xd(t0*), xa(t0*))
///
///   % See how far it is safe to integrate without missing any events.
///   tₑ ← NextEventTime(t0, xc(t0*), xd(t0⁺), xa(t0*))
///
///   % Integrate continuous variables forward in time.
///   h ← min(tₑ - t0, Δt)
///   { t₁, xc(t₁⁻) } ← Integrate(t0, xc(t0*), xd(t0⁺), xa(t0*), h)
///
///   % Hold discrete and abstract variables values from t0* and t0⁺ to t₁⁻.
///   xd(t₁⁻) ← xd(t0⁺)
///   xa(t₁⁻) ← xa(t0*)
///
///   DoAnyPublishes(t₁, xc(t₁⁻), xd(t₁⁻), xa(t₁⁻))
///
///   return { t₁, xc(t₁⁻), xd(t₁⁻), xa(t₁⁻) }
/// @endverbatim
/// where we use the notation `xd(t⁻)` to denote a variable before any
/// instantaneous (unrestricted or discrete) updates, `xd(t*)` to denote the
/// same variable after an unrestricted update, and `xd(t⁺)` to denote the same
/// variable after a discrete update. 
///
/// @tparam T The vector element type, which must be a valid Eigen scalar.
/// Instantiated templates for the following kinds of T's are provided and
/// available to link against in the containing library:
/// - double
/// - AutoDiffXd
///
/// Other instantiations are permitted but take longer to compile.
=======
/**
 A class for advancing the state of hybrid dynamic systems, represented by
 `System<T>` objects, forward in time. Starting with an initial Context for a
 given System, %Simulator advances time and produces a series of Context
 values that forms a trajectory satisfying the system's dynamic equations to
 a specified accuracy. Only the Context is modified by a %Simulator; the
 System is const.

 A Drake System is a continuous/discrete/hybrid dynamic system where the
 continuous part is a DAE, that is, it is expected to consist of a set of
 differential equations and bilateral algebraic constraints. The set of
 active constraints may change as a result of particular events, such as
 contact.

 Given a current Context, we expect a System to provide us with
 - derivatives for the continuous differential equations that already satisfy
   the differentiated form of the constraints (typically, acceleration
   constraints),
 - a projection method for least-squares correction of violated higher-level
   constraints (position and velocity level),
 - a time-of-next-update method that can be used to adjust the integrator
   step size in preparation for a discrete update,
 - a method that can update discrete variables when their update time is
   reached,
 - witness (guard) functions for event isolation,
 - event handlers (reset functions) for making appropriate changes to state
   and mode variables when an event has been isolated.

The continuous parts of the trajectory are advanced using a numerical
integrator. Different integrators have different properties; you can choose
the one that is most appropriate for your application or use the default
which is adequate for most systems.

<h2>How the simulation is stepped: simulation mechanics for authors of
  hybrid or discrete systems (Advanced)</h2>
This documentation is targeted toward users who have created a LeafSystem
implementing a hybrid or discrete system. For authors of such systems, it is
useful to understand the simulation mechanics in order to attain the desired
state behavior over time. This behavior is dependent on the ordering in
which events are processed.

The pseudocode for the algorithm that the simulator uses to step the state
from time and state `{ t0, xc(t0), xd(t0⁻), xa(t0⁻) }` forward in time
by length _no greater_ than Δt will be presented shortly. We will make use
of the notation `xd(t⁻)` to denote a variable before any instantaneous
(unrestricted or discrete) updates, `xd(t*)` to denote the same variable
after an unrestricted update, and `xd(t⁺)` to denote the same variable after
a discrete update. The pseudocode follows:
@verbatim
procedure Step(t0, xc(t0⁻), xd(t0⁻), xa(t0⁻), Δt)

// Update any variables (no restrictions).
{ xc(t0*), xd(t0*), xa(t0⁺) } ←
    DoAnyUnrestrictedUpdates(t0, xc(t0⁻), xd(t0⁻), xa(t0⁻))

// Update discrete variables.
xd(t0⁺) ← DoAnyDiscreteUpdates(t0,  xc(t0*), xd(t0*), xa(t0⁺))

// See how far it is safe to integrate without missing any events.
tₑ ← NextEventTime(t0, xc(t0*), xd(t0⁺), xa(t0⁺))

// Integrate continuous variables forward in time.
h ← min(tₑ - t0, Δt)
{ t₁, xc(t₁⁻) } ← Integrate(t0, xc(t0*), xd(t0⁺), xa(t0*), h)

// Hold discrete and abstract variables values from t0* and t0⁺ to t₁⁻.
xd(t₁⁻) ← xd(t0⁺)
xa(t₁⁻) ← xa(t0*)

DoAnyPublishes(t₁, xc(t₁⁻), xd(t₁⁻), xa(t₁⁻))

return { t₁, xc(t₁⁻), xd(t₁⁻), xa(t₁⁻) }
@endverbatim

We can use this algorithm to examine the Initialize() and StepTo() functions,
which we shall now do in reverse order. StepTo() can be outlined as:
@verbatim
procedure StepTo(t_final)
t ← current_time
while t ≠ t_final
  { tnew, xc(tnew⁻), xd(tnew⁻), xa(tnew⁻) } ←
        Step(t, xc(t⁻), xd(t⁻), xa(t⁻), t_final - t)
  { t, xc(t⁻), xd(t⁻), xa(t⁻) } ← { tnew, xc(tnew⁻), xd(tnew⁻), xa(tnew⁻) }
endwhile
@endverbatim
Initialize() is equivalent to Step() with `t0 = initial_time - ε`
(for `ε ≪ 1`) and `Δt = 0`.

@tparam T The vector element type, which must be a valid Eigen scalar.
Instantiated templates for the following kinds of T's are provided and
available to link against in the containing library:
 - double
 - AutoDiffXd

Other instantiations are permitted but take longer to compile.
*/

>>>>>>> 65e3be11
// TODO(sherm1) When API stabilizes, should list the methods above in addition
// to describing them.
template <typename T>
class Simulator {
 public:
  DRAKE_NO_COPY_NO_MOVE_NO_ASSIGN(Simulator)

  /// Create a %Simulator that can advance a given System through time to
  /// produce a trajectory consisting of a sequence of Context values. The
  /// System must not have unresolved input ports if the values of those ports
  /// are necessary for computations performed during simulation (see class
  /// documentation).
  ///
  /// The Simulator holds an internal, non-owned reference to the System
  /// object so you must ensure that `system` has a longer lifetime than the
  /// %Simulator. It also owns a compatible Context internally that takes on
  /// each of the trajectory values. You may optionally provide a Context that
  /// will be used as the initial condition for the simulation; otherwise the
  /// %Simulator will obtain a default Context from `system`.
  explicit Simulator(const System<T>& system,
                     std::unique_ptr<Context<T>> context = nullptr);

  /// Prepares the %Simulator for a simulation. If the owned Context does not
  /// satisfy the System's constraints, an attempt is made to modify the values
  /// of the continuous state variables to satisfy the constraints. This method
  /// will throw `std::logic_error` if the combination of options doesn't make
  /// sense, and `std::runtime_error` if it is unable to find a
  /// constraint-satisfying initial condition.
  /// @warning You should call this method if you alter the state (including
  ///          time) in the owned context *before calling StepTo()*.
  void Initialize();

  /// Advances the System's trajectory until `boundary_time` is reached in
  /// the context or some other termination condition occurs. A variety of
  /// `std::runtime_error` conditions are possible here, as well as error
  /// conditions that may be thrown by the System when it is asked to perform
  /// computations. Be sure to enclose your simulation in a `try-catch` block
  /// and display the `what()` message.
  ///
  /// We recommend that you call `Initialize()` prior to making the first call
  /// to `StepTo()`. However, if you don't it will be called for you the first
  /// time that you attempt a step, possibly resulting in unexpected error
  /// conditions. See documentation for `Initialize()` for the error conditions
  /// it might produce.
  ///
  /// @param boundary_time The time to advance the context to.
  /// @pre The simulation state is valid (i.e., no discrete updates or state
  /// projections are necessary) at the present time.
  void StepTo(const T& boundary_time);

  /// Slow the simulation down to *approximately* synchronize with real time
  /// when it would otherwise run too fast. Normally the %Simulator takes steps
  /// as quickly as it can. You can request that it slow down to synchronize
  /// with real time by providing a realtime rate greater than zero here.
  ///
  /// @warning No guarantees can be made about how accurately the simulation
  /// can be made to track real time, even if computation is fast enough. That's
  /// because the system utilities used to implement this do not themselves
  /// provide such guarantees. So this is likely to work nicely for
  /// visualization purposes where human perception is the only concern. For any
  /// other uses you should consider whether approximate real time is adequate
  /// for your purposes.
  ///
  /// @note If the full-speed simulation is already slower than real time you
  /// can't speed it up with this call! Instead consider requesting less
  /// integration accuracy, using a faster integration method or fixed time
  /// step, or using a simpler model.
  ///
  /// @param realtime_rate
  ///   Desired rate relative to real time. Set to 1 to track real time, 2 to
  ///   run twice as fast as real time, 0.5 for half speed, etc. Zero or
  ///   negative restores the rate to its default of 0, meaning the simulation
  ///   will proceed as fast as possible.
  // TODO(sherm1): Provide options for issuing a warning or aborting the
  // simulation if the desired rate cannot be achieved.
  void set_target_realtime_rate(double realtime_rate) {
    target_realtime_rate_ = std::max(realtime_rate, 0.);
  }

  /// Return the real time rate target currently in effect. The default is
  /// zero, meaning the %Simulator runs as fast as possible. You can change the
  /// target with set_target_realtime_rate().
  double get_target_realtime_rate() const {
    return target_realtime_rate_;
  }

  /// Return the rate that simulated time has progressed relative to real time.
  /// A return of 1 means the simulation just matched real
  /// time, 2 means the simulation was twice as fast as real time, 0.5 means
  /// it was running in 2X slow motion, etc.
  ///
  /// The value returned here is calculated as follows: <pre>
  ///
  ///          simulated_time_now - initial_simulated_time
  ///   rate = -------------------------------------------
  ///                realtime_now - initial_realtime
  /// </pre>
  /// The `initial` times are recorded when Initialize() or ResetStatistics()
  /// is called. The returned rate is undefined if Initialize() has not yet
  /// been called.
  ///
  /// @returns The rate achieved since the last Initialize() or
  ///           ResetStatistics() call.
  ///
  /// @see set_target_realtime_rate()
  double get_actual_realtime_rate() const;

  /// Sets whether the simulation should invoke Publish on the System under
  /// simulation during every time step. If enabled, Publish will be invoked
  /// after discrete updates and before continuous integration. Regardless of
  /// whether publishing every time step is enabled, Publish will be invoked at
  /// Simulator initialize time, and as System<T>::CalcNextUpdateTime requests.
  void set_publish_every_time_step(bool publish) {
    publish_every_time_step_ = publish;
  }

  /// Sets whether the simulation should invoke Publish in Initialize().
  void set_publish_at_initialization(bool publish) {
    publish_at_initialization_ = publish;
  }

  /// Returns true if the simulation should invoke Publish on the System under
  /// simulation every time step.  By default, returns true.
  // TODO(sherm1, edrumwri): Consider making this false by default.
  bool get_publish_every_time_step() const { return publish_every_time_step_; }

  /// Returns a const reference to the internally-maintained Context holding the
  /// most recent step in the trajectory. This is suitable for publishing or
  /// extracting information about this trajectory step. Do not call this method
  /// if there is no Context.
  const Context<T>& get_context() const {
    DRAKE_ASSERT(context_ != nullptr);
    return *context_;
  }

  /// Returns a mutable reference to the internally-maintained Context holding
  /// the most recent step in the trajectory. This is suitable for use in
  /// updates, sampling operations, event handlers, and constraint projection.
  /// You can also modify this prior to calling Initialize() to set initial
  /// conditions. Do not call this method if there is no Context.
  Context<T>& get_mutable_context()  {
    DRAKE_ASSERT(context_ != nullptr);
    return *context_;
  }

  /// Returns `true` if this Simulator has an internally-maintained Context.
  /// This is always true unless `reset_context()` has been called.
  bool has_context() const { return context_ != nullptr; }

  /// Replace the internally-maintained Context with a different one. The
  /// current Context is deleted. This is useful for supplying a new set of
  /// initial conditions. You should invoke Initialize() after replacing the
  /// Context.
  /// @param context The new context, which may be null. If the context is
  ///                null, a new context must be set before attempting to step
  ///                the system forward.
  void reset_context(std::unique_ptr<Context<T>> context) {
    context_ = std::move(context);
    integrator_->reset_context(context_.get());
    initialization_done_ = false;
  }

  /// Transfer ownership of this %Simulator's internal Context to the caller.
  /// The %Simulator will no longer contain a Context. The caller must not
  /// attempt to advance the simulator in time after that point.
  /// @sa reset_context()
  std::unique_ptr<Context<T>> release_context() {
    integrator_->reset_context(nullptr);
    initialization_done_ = false;
    return std::move(context_);
  }

  /// Call this at the end of a simulation (i.e., after StepTo()) to handle any
  /// events that have been triggered but not yet handled.
  void Finalize();

  /// Forget accumulated statistics. Statistics are reset to the values they
  /// have post construction or immediately after `Initialize()`.
  void ResetStatistics();

  /// Gets the number of publishes made since the last Initialize() or
  /// ResetStatistics() call.
  int64_t get_num_publishes() const { return num_publishes_; }

  /// Gets the number of integration steps since the last Initialize() call.
  int64_t get_num_steps_taken() const { return num_steps_taken_; }

  /// Gets the number of discrete variable updates performed since the last
  /// Initialize() call.
  int64_t get_num_discrete_updates() const { return num_discrete_updates_; }

  /// Gets the number of "unrestricted" updates performed since the last
  /// Initialize() call.
  int64_t get_num_unrestricted_updates() const {
    return num_unrestricted_updates_; }

  /// Gets a pointer to the integrator used to advance the continuous aspects
  /// of the system.
  const IntegratorBase<T>* get_integrator() const { return integrator_.get(); }

  /// Gets a pointer to the mutable integrator used to advance the continuous
  /// aspects of the system.
  IntegratorBase<T>* get_mutable_integrator() { return integrator_.get(); }

  /// Resets the integrator with a new one. An example usage is:
  /// @code
  /// simulator.reset_integrator(std::move(integrator));
  /// @endcode
  /// The %Simulator must be reinitialized after resetting the integrator to
  /// ensure the integrator is properly initialized. You can do that explicitly
  /// with the Initialize() method or it will be done implicitly at the first
  /// time step.
  template <class U>
  U* reset_integrator(std::unique_ptr<U> integrator) {
    initialization_done_ = false;
    integrator_ = std::move(integrator);
    return static_cast<U*>(integrator_.get());
  }

  /// Resets the integrator with a new one using factory construction. An
  /// example usage is:
  /// @code
  /// simulator.reset_integrator<ExplicitEulerIntegrator<double>>
  ///               (sys, DT, context).
  /// @endcode
  /// See the base overload for `reset_integrator` for more details.
  template <class U, typename... Args>
  U* reset_integrator(Args&&... args) {
    auto integrator = std::make_unique<U>(std::forward<Args>(args)...);
    return reset_integrator(std::move(integrator));
  }

  /// Gets the length of the interval used for witness function time isolation.
  /// The length of the interval is computed differently, depending on context,
  /// to support multiple applications, as described below:
  ///
  /// * **Simulations using error controlled integrators**: the isolation time
  ///   interval will be scaled by the product of the system's characteristic
  ///   time and the accuracy stored in the Context.
  /// * **Simulations using integrators taking fixed steps**: the isolation time
  ///   interval will be determined differently depending on whether the
  ///   accuracy is set in the Context or not. If the accuracy *is* set in the
  ///   Context, the nominally fixed steps for integrating continuous state will
  ///   be subdivided until events have been isolated to the requisite interval
  ///   length, which is scaled by the step size times the accuracy in the
  ///   Context. If accuracy is not set in the Context, event isolation will
  ///   not be performed.
  ///
  /// The isolation window length will never be smaller than the integrator's
  /// working minimum tolerance (see
  /// IntegratorBase::get_working_minimum_step_size());
  ///
  /// @returns the isolation window if the Simulator should be isolating
  ///          witness-triggered events in time, or returns empty otherwise
  ///          (indicating that any witness-triggered events should trigger
  ///          at the end of a time interval over which continuous state is
  ///          integrated).
  /// @throws std::logic_error if the accuracy is not set in the Context and
  ///         the integrator is not operating in fixed step mode (see
  ///         IntegratorBase::get_fixed_step_mode().
  optional<T> GetCurrentWitnessTimeIsolation() const;

  /// Gets a constant reference to the system.
  /// @note a mutable reference is not available.
  const System<T>& get_system() const { return system_; }

 private:
  void HandleUnrestrictedUpdate(
      const EventCollection<UnrestrictedUpdateEvent<T>>& events);

  void HandleDiscreteUpdate(
      const EventCollection<DiscreteUpdateEvent<T>>& events);

  void HandlePublish(const EventCollection<PublishEvent<T>>& events);

  bool IntegrateContinuousState(const T& next_publish_dt,
      const T& next_update_dt,
      const T& next_timed_event_time,
      const T& boundary_dt,
      CompositeEventCollection<T>* events);

  void IsolateWitnessTriggers(
      const std::vector<const WitnessFunction<T>*>& witnesses,
      const VectorX<T>& w0,
      const T& t0, const VectorX<T>& x0, const T& tf,
      std::vector<const WitnessFunction<T>*>* triggered_witnesses);

  // The steady_clock is immune to system clock changes so increases
  // monotonically. We'll work in fractional seconds.
  using Clock = std::chrono::steady_clock;
  using Duration = std::chrono::duration<double>;
  using TimePoint = std::chrono::time_point<Clock, Duration>;

  // If the simulated time in the context is ahead of real time, pause long
  // enough to let real time catch up (approximately).
  void PauseIfTooFast() const;

  // A pointer to the integrator.
  std::unique_ptr<IntegratorBase<T>> integrator_;

  // TODO(sherm1) This a workaround for an apparent bug in clang 3.8 in which
  // defining this as a static constexpr member kNaN failed to instantiate
  // properly for the AutoDiffXd instantiation (worked in gcc and MSVC).
  // Restore to sanity when some later clang is current.
  static constexpr double nan() {
    return std::numeric_limits<double>::quiet_NaN();
  }

  static constexpr double kDefaultAccuracy = 1e-3;  // 1/10 of 1%.
  static constexpr double kDefaultInitialStepSizeAttempt = 1e-3;

  const System<T>& system_;              // Just a reference; not owned.
  std::unique_ptr<Context<T>> context_;  // The trajectory Context.

  // Temporaries used for witness function isolation.
  std::vector<const WitnessFunction<T>*> triggered_witnesses_;
  VectorX<T> w0_, wf_;

  // Slow down to this rate if possible (user settable).
  double target_realtime_rate_{0.};

  bool publish_every_time_step_{true};

  bool publish_at_initialization_{true};

  // These are recorded at initialization or statistics reset.
  double initial_simtime_{nan()};  // Simulated time at start of period.
  TimePoint initial_realtime_;     // Real time at start of period.

  // The number of discrete updates since the last call to Initialize().
  int64_t num_discrete_updates_{0};

  // The number of unrestricted updates since the last call to Initialize().
  int64_t num_unrestricted_updates_{0};

  // The number of publishes since the last call to Initialize().
  int64_t num_publishes_{0};

  // The number of integration steps since the last call to Initialize().
  int64_t num_steps_taken_{0};

  // Set by Initialize() and reset by various traumas.
  bool initialization_done_{false};

  // The vector of active witness functions.
  std::unique_ptr<std::vector<const WitnessFunction<T>*>> witness_functions_;

  // Indicator for whether the Simulator needs to redetermine the active witness
  // functions.
  bool redetermine_active_witnesses_{true};

  // Per step events that are to be handled on every "major time step" (i.e.,
  // every successful completion of a step). This collection is set within
  // Initialize().
  std::unique_ptr<CompositeEventCollection<T>> per_step_events_;

  // Timed events can be triggered either at a particular time (like an alarm)
  // or periodically. This collection is set within Initialize().
  std::unique_ptr<CompositeEventCollection<T>> timed_events_;

  // Witnessed events are triggered as a witness function crosses zero during
  // StepTo(). This collection is set within Initialize().
  std::unique_ptr<CompositeEventCollection<T>> witnessed_events_;

  // Indicates when a timed or witnessed event needs to be handled on the next
<<<<<<< HEAD
  // call to StepTo() or Finalize().
=======
  // call to StepTo() or StepInPlace().
>>>>>>> 65e3be11
  bool timed_or_witnessed_event_triggered_{false};

  // The time that the next timed event is to be handled. This value is set in
  // both Initialize() and StepTo().
  T next_timed_event_time_{-1};

  // Pre-allocated temporaries for updated discrete states.
  std::unique_ptr<DiscreteValues<T>> discrete_updates_;

  // Pre-allocated temporaries for states from unrestricted updates.
  std::unique_ptr<State<T>> unrestricted_updates_;

  // Pre-allocated temporary for ContinuousState passed to event handlers after
  // witness function triggering.
  std::unique_ptr<ContinuousState<T>> event_handler_xc_;

  // Mapping of witness functions to pre-allocated events.
  std::unordered_map<const WitnessFunction<T>*, std::unique_ptr<Event<T>>>
      witness_function_events_;
};

template <typename T>
Simulator<T>::Simulator(const System<T>& system,
                        std::unique_ptr<Context<T>> context)
    : system_(system), context_(std::move(context)) {
  // Setup defaults that should be generally reasonable.
  const double max_step_size = 0.1;
  const double initial_step_size = 1e-4;
  const double default_accuracy = 1e-4;

  // Create a context if necessary.
  if (!context_) context_ = system_.CreateDefaultContext();

  // Create a default integrator and initialize it.
  integrator_ = std::unique_ptr<IntegratorBase<T>>(
      new RungeKutta3Integrator<T>(system_, context_.get()));
  integrator_->request_initial_step_size_target(initial_step_size);
  integrator_->set_maximum_step_size(max_step_size);
  integrator_->set_target_accuracy(default_accuracy);
  integrator_->Initialize();

  // Allocate the necessary temporaries for storing state in update calls
  // (which will then be transferred back to system state).
  discrete_updates_ = system_.AllocateDiscreteVariables();
  unrestricted_updates_ = context_->CloneState();

  // Allocate the vector of active witness functions.
  witness_functions_ = std::make_unique<
      std::vector<const WitnessFunction<T>*>>();

  // Allocate the necessary temporary for witness-based event handling.
  event_handler_xc_ = system_.AllocateTimeDerivatives();
}

template <typename T>
void Simulator<T>::Initialize() {
  using std::nexttoward;

  // TODO(sherm1) Modify Context to satisfy constraints.
  // TODO(sherm1) Invoke System's initial conditions computation.

  // Initialize the integrator.
  integrator_->Initialize();

  // Restore default values.
  ResetStatistics();

  // TODO(siyuan): transfer publish entirely to individual systems.
  // Do a publish before the simulation starts.
  if (publish_at_initialization_) {
    system_.Publish(*context_);
    ++num_publishes_;
  }

  // Process all the initialization events.
  auto init_events = system_.AllocateCompositeEventCollection();
  system_.GetInitializationEvents(*context_, init_events.get());

  // Do unrestricted updates first.
  HandleUnrestrictedUpdate(init_events->get_unrestricted_update_events());
  // Do restricted (discrete variable) updates next.
  HandleDiscreteUpdate(init_events->get_discrete_update_events());

  // Gets all per-step events to be handled.
  per_step_events_ = system_.AllocateCompositeEventCollection();
  DRAKE_DEMAND(per_step_events_ != nullptr);
  system_.GetPerStepEvents(*context_, per_step_events_.get());

<<<<<<< HEAD
  // TODO: CalcNextUpdateTime() requires a...
  const T current_time = context_->get_time();
  const long double inf = -std::numeric_limits<long double>::infinity();
=======
  // Ensure that CalcNextUpdateTime() can return the current time by perturbing
  // current time as slightly toward negative infinity as we can allow.
  const T current_time = context_->get_time();
  const long double inf = std::numeric_limits<long double>::infinity();
>>>>>>> 65e3be11
  context_->set_time(nexttoward(current_time, -inf));

  // Get the next timed event.
  timed_events_ = system_.AllocateCompositeEventCollection();
  DRAKE_DEMAND(timed_events_ != nullptr);
  next_timed_event_time_ =
      system_.CalcNextUpdateTime(*context_, timed_events_.get());

  // Reset the context time.
  context_->set_time(current_time);

  // Indicate a timed event is to be handled, if appropriate.
  timed_or_witnessed_event_triggered_ =
      (next_timed_event_time_ == current_time);

  // Allocate the witness function collection.
  witnessed_events_ = system_.AllocateCompositeEventCollection();

<<<<<<< HEAD
  // Do any publishes last.
=======
  // Do any publishes last. Merge the initialization events with current_time
  // timed events (if any).
  if (timed_or_witnessed_event_triggered_)
    init_events->Merge(*timed_events_);
>>>>>>> 65e3be11
  HandlePublish(init_events->get_publish_events());

  // Initialize runtime variables.
  initialization_done_ = true;
}

// Processes UnrestrictedUpdateEvent events.
template <typename T>
void Simulator<T>::HandleUnrestrictedUpdate(
    const EventCollection<UnrestrictedUpdateEvent<T>>& events) {
  if (events.HasEvents()) {
    // First, compute the unrestricted updates into a temporary buffer.
    system_.CalcUnrestrictedUpdate(*context_, events,
        unrestricted_updates_.get());
    // TODO(edrumwri): simply swap the states for additional speed.
    // Now write the update back into the context.
    State<T>& x = context_->get_mutable_state();
    x.CopyFrom(*unrestricted_updates_);
    ++num_unrestricted_updates_;

    // Mark the witness function vector as needing to be redetermined.
    redetermine_active_witnesses_ = true;
  }
}

// Processes DiscreteEvent events.
template <typename T>
void Simulator<T>::HandleDiscreteUpdate(
    const EventCollection<DiscreteUpdateEvent<T>>& events) {
  if (events.HasEvents()) {
    // First, compute the discrete updates into a temporary buffer.
    system_.CalcDiscreteVariableUpdates(*context_, events,
        discrete_updates_.get());
    // Then, write them back into the context.
    DiscreteValues<T>& xd = context_->get_mutable_discrete_state();
    xd.CopyFrom(*discrete_updates_);
    ++num_discrete_updates_;
  }
}

// Processes Publish events.
template <typename T>
void Simulator<T>::HandlePublish(
    const EventCollection<PublishEvent<T>>& events) {
  if (events.HasEvents()) {
    system_.Publish(*context_, events);
    ++num_publishes_;
  }
}

// TODO(edrumwri): Consider adding a special function to "complete" a simulation
//                 by calling, in effect, StepTo(get_context().get_time()) to
//                 process any events that have triggered but not been processed
//                 at the conclusion to a StepTo() call. At the present time, we
//                 believe the issue of remaining, unprocessed events is rarely
//                 likely to be important and can be circumvented in multiple
//                 ways, like calling StepTo(get_context().get_time()).
template <typename T>
void Simulator<T>::StepTo(const T& boundary_time) {
  if (!initialization_done_) Initialize();

  DRAKE_THROW_UNLESS(boundary_time >= context_->get_time());

  // Integrate until desired interval has completed.
  auto merged_events = system_.AllocateCompositeEventCollection();
  DRAKE_DEMAND(timed_events_ != nullptr);
  DRAKE_DEMAND(witnessed_events_ != nullptr);
  DRAKE_DEMAND(merged_events != nullptr);

  // Clear events for the loop iteration.
  merged_events->Clear();
  merged_events->Merge(*per_step_events_);

  // Merge in timed and witnessed events, if necessary.
  if (timed_or_witnessed_event_triggered_) {
    merged_events->Merge(*timed_events_);
    merged_events->Merge(*witnessed_events_);
  }

  while (true) {
    // Starting a new step on the trajectory.
    const T step_start_time = context_->get_time();
    SPDLOG_TRACE(log(), "Starting a simulation step at {}", step_start_time);

    // Delay to match target realtime rate if requested and possible.
    PauseIfTooFast();

    // The general policy here is to do actions in decreasing order of
    // "violence" to the state, i.e. unrestricted -> discrete -> continuous ->
    // publish. The "timed" actions happen before the "per step" ones.

    // Do unrestricted updates first.
    HandleUnrestrictedUpdate(merged_events->get_unrestricted_update_events());
    // Do restricted (discrete variable) updates next.
    HandleDiscreteUpdate(merged_events->get_discrete_update_events());

    // How far can we go before we have to handle timed events?
    next_timed_event_time_ =
        system_.CalcNextUpdateTime(*context_, timed_events_.get());
    DRAKE_DEMAND(next_timed_event_time_ >= step_start_time);

    // Determine whether the set of events requested by the System at
    // next_timed_event_time includes an Update action, a Publish action, or
    // both.
    T next_update_dt = std::numeric_limits<double>::infinity();
    T next_publish_dt = std::numeric_limits<double>::infinity();
    if (timed_events_->HasDiscreteUpdateEvents() ||
        timed_events_->HasUnrestrictedUpdateEvents()) {
      next_update_dt = next_timed_event_time_ - step_start_time;
    }
    if (timed_events_->HasPublishEvents()) {
      next_publish_dt = next_timed_event_time_ - step_start_time;
    }

    // Get the dt that gets to the boundary time.
    const T boundary_dt = boundary_time - step_start_time;

    // Integrate the continuous state forward in time.
    timed_or_witnessed_event_triggered_ = IntegrateContinuousState(
        next_publish_dt,
        next_update_dt,
        next_timed_event_time_,
        boundary_dt,
        witnessed_events_.get());

    // Update the number of simulation steps taken.
    ++num_steps_taken_;

    // TODO(sherm1) Constraint projection goes here.

    // Clear events for the next loop iteration.
    merged_events->Clear();

    // Merge in per-step events.
    merged_events->Merge(*per_step_events_);

    // Only merge timed / witnessed events in if an event was triggered.
    if (timed_or_witnessed_event_triggered_) {
      merged_events->Merge(*timed_events_);
      merged_events->Merge(*witnessed_events_);
    }

    // Handle any publish events at the end of the loop.
    HandlePublish(merged_events->get_publish_events());

    // TODO(siyuan): transfer per step publish entirely to individual systems.
    // Allow System a chance to produce some output.
    if (get_publish_every_time_step()) {
      system_.Publish(*context_);
      ++num_publishes_;
    }

    // Break out of the loop after timed and witnessed events are merged in
    // to the event collection and after any publishes.
    if (context_->get_time() >= boundary_time)
      break;
  }

  // TODO(edrumwri): Add test coverage to complete #8490.
  redetermine_active_witnesses_ = true;
<<<<<<< HEAD
}

template <class T>
void Simulator<T>::Finalize() {
  DRAKE_DEMAND(timed_events_ != nullptr);
  DRAKE_DEMAND(witnessed_events_ != nullptr);
  if (timed_or_witnessed_event_triggered_) {
    // Do any final unrestricted or discrete updates from witnessed
    // events, only if an event was triggered.     merged_events->Clear();
    auto merged_events = system_.AllocateCompositeEventCollection();
    merged_events->Merge(*timed_events_);
    merged_events->Merge(*witnessed_events_);

    // Do the unrestricted and discrete updates.
    HandleUnrestrictedUpdate(merged_events->get_unrestricted_update_events());
    HandleDiscreteUpdate(merged_events->get_discrete_update_events());

    // Reset the flag.
    timed_or_witnessed_event_triggered_ = false;
  }
=======
>>>>>>> 65e3be11
}

template <class T>
optional<T> Simulator<T>::GetCurrentWitnessTimeIsolation() const {
  using std::max;

  // TODO(edrumwri): Add ability to disable witness time isolation through
  // a Simulator setting.

  // The scale factor for witness isolation accuracy, which can allow witness
  // function zeros to be isolated more or less tightly, for positive values
  // less than one and greater than one, respectively. This number should be a
  // reasonable default that allows witness isolation accuracy to be
  // commensurate with integrator accuracy for most systems.
  const double iso_scale_factor = 0.01;

  // TODO(edrumwri): Acquire characteristic time properly from the system
  //                 (i.e., modify the System to provide this value).
  const double characteristic_time = 1.0;

  // Get the accuracy setting.
  const optional<double>& accuracy = get_context().get_accuracy();

  // Determine the length of the isolation interval.
  if (integrator_->get_fixed_step_mode()) {
    // Look for accuracy information.
    if (accuracy) {
      return max(integrator_->get_working_minimum_step_size(),
                 T(iso_scale_factor * accuracy.value() *
                     integrator_->get_maximum_step_size()));
    } else {
      return optional<T>();
    }
  }

  // Integration with error control isolation window determination.
  if (!accuracy) {
    throw std::logic_error("Integrator is not operating in fixed step mode "
                               "and accuracy is not set in the context.");
  }

  // Note: the max computation is used (here and above) because it is
  // ineffectual to attempt to isolate intervals smaller than the current time
  // in the context can allow.
  return max(integrator_->get_working_minimum_step_size(),
             iso_scale_factor * accuracy.value() * characteristic_time);
}

// Isolates the first time at one or more witness functions triggered (in the
// interval [t0, tf]), to the requisite interval length.
// @param[in,out] on entry, the set of witness functions that triggered over
//                [t0, tf]; on exit, the set of witness functions that triggered
//                over [t0, tw], where tw is the first time that any witness
//                function triggered.
// @pre The context and state are at tf and x(tf), respectively, and at least
//      one witness function has triggered over [t0, tf].
// @post The context will be isolated to the first witness function trigger(s),
//       to within the requisite interval length. It is guaranteed that all
//       triggered witness functions change sign over [t0, tw].
// @note We assume that, if a witness function triggers over an interval
//       [a, b], it also triggers over any larger interval [a, d], for d > b
//       and d ≤ the maximum integrator step size (per WitnessFunction
//       documentation, we assume that a witness function crosses zero at most
//       once over an interval of size [t0, tf]).
template <class T>
void Simulator<T>::IsolateWitnessTriggers(
    const std::vector<const WitnessFunction<T>*>& witnesses,
    const VectorX<T>& w0,
    const T& t0, const VectorX<T>& x0, const T& tf,
    std::vector<const WitnessFunction<T>*>* triggered_witnesses) {

  // Verify that the vector of triggered witnesses is non-null.
  DRAKE_DEMAND(triggered_witnesses);

  // TODO(edrumwri): Speed this process using interpolation between states,
  // more powerful root finding methods, and/or introducing the concept of
  // a dead band.

  // Will need to alter the context repeatedly.
  Context<T>& context = get_mutable_context();

  // Get the witness isolation interval length.
  const optional<T> witness_iso_len = GetCurrentWitnessTimeIsolation();

  // Check whether witness functions *are* to be isolated. If not, the witnesses
  // that were triggered on entry will be the set that is returned.
  if (!witness_iso_len)
    return;

  // Mini function for integrating the system forward in time from t0.
  std::function<void(const T&)> integrate_forward =
      [&t0, &x0, &context, this](const T& t_des) {
    const T inf = std::numeric_limits<double>::infinity();
    context.set_time(t0);
    context.get_mutable_continuous_state().SetFromVector(x0);
    T t_remaining = t_des - t0;
    while (t_remaining > 0) {
      integrator_->IntegrateAtMost(inf, inf, t_remaining);
      t_remaining = t_des - context.get_time();
    }
  };

  // Loop until the isolation window is sufficiently small.
  SPDLOG_DEBUG(drake::log(),
      "Isolating witness functions using isolation window of {} over [{}, {}]",
      witness_iso_len.value(), t0, tf);
  VectorX<T> wc(witnesses.size());
  T a = t0;
  T b = tf;
  do {
    // Compute the midpoint and evaluate the witness functions at it.
    T c = (a + b) / 2;
    SPDLOG_DEBUG(drake::log(), "Integrating forward to time {}", c);
    integrate_forward(c);

    // See whether any witness functions trigger.
    bool trigger = false;
    for (size_t i = 0; i < witnesses.size(); ++i) {
      wc[i] = get_system().CalcWitnessValue(context, *witnesses[i]);
      if (witnesses[i]->should_trigger(w0[i], wc[i]))
        trigger = true;
    }

    // If no witness function triggered, we can continue integrating forward.
    if (!trigger) {
      // NOTE: Since we're always checking that the sign changes over [t0,c],
      // it's also feasible to replace the two lines below with "a = c" without
      // violating Simulator's contract to only integrate once over the interval
      // [a, c], for some c <= b before per-step events are handled (i.e., it's
      // unacceptable to take two steps of (c - a)/2 without processing per-step
      // events first). That change would avoid handling unnecessary per-step
      // events- we know no other events are to be handled between t0 and tf-
      // but the current logic appears easier to follow.
      SPDLOG_DEBUG(drake::log(), "No witness functions triggered up to {}", c);
      triggered_witnesses->clear();
      return;
    } else {
      b = c;
    }
  } while (b - a > witness_iso_len.value());

  // Determine the set of triggered witnesses.
  triggered_witnesses->clear();
  for (size_t i = 0; i < witnesses.size(); ++i) {
    if (witnesses[i]->should_trigger(w0[i], wc[i]))
      triggered_witnesses->push_back(witnesses[i]);
  }
}

// Integrates the continuous state forward in time while also locating
// the first zero of any triggered witness functions.
// @param next_publish_dt the *time step* at which the next publish event
//        occurs.
// @param next_update_dt the *time step* at which the next update event occurs.
// @param next_timed_event_time the *time* at which the next timed event occurs.
// @param boundary_dt the maximum time step to take.
// @param events a non-null collection of events, which the method will clear
//        on entry.
// @returns `true` if integration terminated on an event trigger, indicating
//          that an event needs to be handled at the state on return.
template <class T>
bool Simulator<T>::IntegrateContinuousState(
    const T& next_publish_dt,
    const T& next_update_dt,
    const T& next_timed_event_time,
    const T& boundary_dt,
    CompositeEventCollection<T>* events) {
  using std::abs;

  // Clear the composite event collection.
  DRAKE_ASSERT(events);
  events->Clear();

  // Save the time and current state.
  const Context<T>& context = get_context();
  const T t0 = context.get_time();
  const VectorX<T> x0 = context.get_continuous_state().CopyToVector();

  // Note: this function is only called in one place and under the conditions
  // that (1) t0 + next_update_dt equals *either* next_timed_event_time *or*
  // infinity and (2) t0 + next_publish_dt equals *either*
  // next_timed_event_time or infinity. This function should work without
  // these assumptions being valid but might benefit from additional review.
  const double inf = std::numeric_limits<double>::infinity();
  const double zero_tol = 10 * std::numeric_limits<double>::epsilon();
  DRAKE_ASSERT(next_update_dt == inf ||
      abs(t0 + next_update_dt - next_timed_event_time) < zero_tol);
  DRAKE_ASSERT(next_publish_dt == inf ||
      abs(t0 + next_publish_dt - next_timed_event_time) < zero_tol);

  // Get the set of witness functions active at the current state.
  const System<T>& system = get_system();
  if (redetermine_active_witnesses_) {
    witness_functions_->clear();
    system.GetWitnessFunctions(context, witness_functions_.get());
    redetermine_active_witnesses_ = false;
  }
  const auto& witness_functions = *witness_functions_;

  // Evaluate the witness functions.
  w0_.resize(witness_functions.size());
  for (size_t i = 0; i < witness_functions.size(); ++i)
      w0_[i] = system.CalcWitnessValue(context, *witness_functions[i]);

  // Attempt to integrate. Updates and boundary times are consciously
  // distinguished between. See internal documentation for
  // IntegratorBase::StepOnceAtMost() for more information.
  typename IntegratorBase<T>::StepResult result =
      integrator_->IntegrateAtMost(next_publish_dt, next_update_dt,
                                  boundary_dt);
  const T tf = context.get_time();

  // Evaluate the witness functions again.
  wf_.resize(witness_functions.size());
  for (size_t i =0; i < witness_functions.size(); ++i)
    wf_[i] = system.CalcWitnessValue(context, *witness_functions[i]);

  // See whether a witness function triggered.
  triggered_witnesses_.clear();
  bool witness_triggered = false;
  for (size_t i =0; i < witness_functions.size() && !witness_triggered; ++i) {
      if (witness_functions[i]->should_trigger(w0_[i], wf_[i])) {
        witness_triggered = true;
        triggered_witnesses_.push_back(witness_functions[i]);
      }
  }

  // Triggering requires isolating the witness function time.
  if (witness_triggered) {
    // Isolate the time that the witness function triggered. If witness triggers
    // are detected in the interval [t0, tf], any additional time-triggered
    // events are only relevant iff at least one witness function is
    // successfully isolated (see IsolateWitnessTriggers() for details).
    IsolateWitnessTriggers(
        witness_functions, w0_, t0, x0, tf, &triggered_witnesses_);

    // Store the state at x0 in the temporary continuous state. We only do this
    // if there are triggered witnesses (even though `witness_triggered` is
    // `true`, the witness might not have actually triggered after isolation).
    if (!triggered_witnesses_.empty())
      event_handler_xc_->SetFromVector(x0);

    // Store witness function(s) that triggered.
    for (const WitnessFunction<T>* fn : triggered_witnesses_) {
      SPDLOG_DEBUG(drake::log(), "Witness function {} crossed zero at time {}",
                   fn->description(), context.get_time());

      // Skip witness functions that have no associated event.
      if (!fn->get_event())
        continue;

      // Get the event object that corresponds to this witness function. If
      // there is none, create it.
      auto& event = witness_function_events_[fn];
      if (!event) {
        event = fn->get_event()->Clone();
        event->set_trigger_type(TriggerType::kWitness);
        event->set_event_data(std::make_unique<WitnessTriggeredEventData<T>>());
      }

      // Populate the event data.
      auto event_data = static_cast<WitnessTriggeredEventData<T>*>(
          event->get_mutable_event_data());
      event_data->set_triggered_witness(fn);
      event_data->set_t0(t0);
      event_data->set_tf(tf);
      event_data->set_xc0(event_handler_xc_.get());
      event_data->set_xcf(&context_->get_continuous_state());
      system.AddTriggeredWitnessFunctionToCompositeEventCollection(
          event.get(),
          events);
    }

    // Indicate an event should be triggered if at least one witness function
    // triggered (meaning that an event should be handled on the next simulation
    // loop). If no witness functions triggered over a smaller interval (recall
    // that we're in this if/then conditional block because a witness triggered
    // over a larger interval), we know that time advanced and that no events
    // triggered.
    return !triggered_witnesses_.empty();
  }

  // No witness function triggered; handle integration as usual.
  // Updates and boundary times are consciously distinguished between. See
  // internal documentation for IntegratorBase::StepOnceAtMost() for more
  // information.
  switch (result) {
    case IntegratorBase<T>::kReachedUpdateTime:
    case IntegratorBase<T>::kReachedPublishTime:
      // Next line sets the time to the exact event time rather than
      // introducing rounding error by summing the context time + dt.
      context_->set_time(next_timed_event_time);
      return true;            // Timed event hit.
      break;

    case IntegratorBase<T>::kTimeHasAdvanced:
    case IntegratorBase<T>::kReachedBoundaryTime:
      return false;           // Did not hit a time for a timed event.
      break;

    default:DRAKE_ABORT_MSG("Unexpected integrator result.");
  }
  ++num_steps_taken_;

  // TODO(sherm1) Constraint projection goes here.

  // Should never get here.
  DRAKE_ABORT();
  return false;
}

}  // namespace systems
}  // namespace drake<|MERGE_RESOLUTION|>--- conflicted
+++ resolved
@@ -24,87 +24,6 @@
 namespace drake {
 namespace systems {
 
-<<<<<<< HEAD
-/// A class for advancing the state of hybrid dynamic systems, represented by
-/// `System<T>` objects, forward in time. Starting with an initial Context for a
-/// given System, %Simulator advances time and produces a series of Context
-/// values that forms a trajectory satisfying the system's dynamic equations to
-/// a specified accuracy. Only the Context is modified by a %Simulator; the
-/// System is const.
-///
-/// A Drake System is a continuous/discrete/hybrid dynamic system where the
-/// continuous part is a DAE, that is, it is expected to consist of a set of
-/// differential equations and bilateral algebraic constraints. The set of
-/// active constraints may change as a result of particular events, such as
-/// contact.
-///
-/// Given a current Context, we expect a System to provide us with
-/// - derivatives for the continuous differential equations that already satisfy
-///   the differentiated form of the constraints (typically, acceleration
-///   constraints),
-/// - a projection method for least-squares correction of violated higher-level
-///   constraints (position and velocity level),
-/// - a time-of-next-update method that can be used to adjust the integrator
-///   step size in preparation for a discrete update,
-/// - a method that can update discrete variables when their update time is
-///   reached,
-/// - witness (guard) functions for event isolation,
-/// - event handlers (reset functions) for making appropriate changes to state
-///   and mode variables when an event has been isolated.
-///
-/// The continuous parts of the trajectory are advanced using a numerical
-/// integrator. Different integrators have different properties; you can choose
-/// the one that is most appropriate for your application or use the default
-/// which is adequate for most systems.
-///
-/// <h2>Simulation mechanics for systems with multiple event types</h2>
-/// This documentation is targeted toward users who have created a LeafSystem
-/// with multiple event types (unrestricted update, discrete update, and
-/// publish). For authors of such systems, it is useful to understand the
-/// simulation mechanics in order to attain the desired state over time, and
-/// this behavior is dependent on the ordering in which events are processed.
-///
-/// The pseudocode for the algorithm that the simulator uses to step the state
-/// from time and state `{ t0, xc(t0), xd(t0⁻), xa(t0⁻) }` forward in time
-/// by length _no greater_ than Δt is: 
-/// @verbatim
-/// Step(t0, xc(t0⁻), xd(t0⁻), xa(t0⁻), Δt)
-///
-///   % Update any variables (no restrictions).
-///   { xc(t0*), xd(t0*), xa(t0*) } ← 
-///       DoAnyUnrestrictedUpdates(t0, xc(t0⁻), xd(t0⁻), xa(t0⁻))
-///
-///   % Update discrete variables.
-///   xd(t0⁺) ← DoAnyDiscreteUpdates(t0,  xc(t0*), xd(t0*), xa(t0*))
-///
-///   % See how far it is safe to integrate without missing any events.
-///   tₑ ← NextEventTime(t0, xc(t0*), xd(t0⁺), xa(t0*))
-///
-///   % Integrate continuous variables forward in time.
-///   h ← min(tₑ - t0, Δt)
-///   { t₁, xc(t₁⁻) } ← Integrate(t0, xc(t0*), xd(t0⁺), xa(t0*), h)
-///
-///   % Hold discrete and abstract variables values from t0* and t0⁺ to t₁⁻.
-///   xd(t₁⁻) ← xd(t0⁺)
-///   xa(t₁⁻) ← xa(t0*)
-///
-///   DoAnyPublishes(t₁, xc(t₁⁻), xd(t₁⁻), xa(t₁⁻))
-///
-///   return { t₁, xc(t₁⁻), xd(t₁⁻), xa(t₁⁻) }
-/// @endverbatim
-/// where we use the notation `xd(t⁻)` to denote a variable before any
-/// instantaneous (unrestricted or discrete) updates, `xd(t*)` to denote the
-/// same variable after an unrestricted update, and `xd(t⁺)` to denote the same
-/// variable after a discrete update. 
-///
-/// @tparam T The vector element type, which must be a valid Eigen scalar.
-/// Instantiated templates for the following kinds of T's are provided and
-/// available to link against in the containing library:
-/// - double
-/// - AutoDiffXd
-///
-/// Other instantiations are permitted but take longer to compile.
-=======
 /**
  A class for advancing the state of hybrid dynamic systems, represented by
  `System<T>` objects, forward in time. Starting with an initial Context for a
@@ -202,7 +121,6 @@
 Other instantiations are permitted but take longer to compile.
 */
 
->>>>>>> 65e3be11
 // TODO(sherm1) When API stabilizes, should list the methods above in addition
 // to describing them.
 template <typename T>
@@ -374,10 +292,6 @@
     initialization_done_ = false;
     return std::move(context_);
   }
-
-  /// Call this at the end of a simulation (i.e., after StepTo()) to handle any
-  /// events that have been triggered but not yet handled.
-  void Finalize();
 
   /// Forget accumulated statistics. Statistics are reset to the values they
   /// have post construction or immediately after `Initialize()`.
@@ -568,11 +482,7 @@
   std::unique_ptr<CompositeEventCollection<T>> witnessed_events_;
 
   // Indicates when a timed or witnessed event needs to be handled on the next
-<<<<<<< HEAD
-  // call to StepTo() or Finalize().
-=======
   // call to StepTo() or StepInPlace().
->>>>>>> 65e3be11
   bool timed_or_witnessed_event_triggered_{false};
 
   // The time that the next timed event is to be handled. This value is set in
@@ -661,16 +571,10 @@
   DRAKE_DEMAND(per_step_events_ != nullptr);
   system_.GetPerStepEvents(*context_, per_step_events_.get());
 
-<<<<<<< HEAD
-  // TODO: CalcNextUpdateTime() requires a...
-  const T current_time = context_->get_time();
-  const long double inf = -std::numeric_limits<long double>::infinity();
-=======
   // Ensure that CalcNextUpdateTime() can return the current time by perturbing
   // current time as slightly toward negative infinity as we can allow.
   const T current_time = context_->get_time();
   const long double inf = std::numeric_limits<long double>::infinity();
->>>>>>> 65e3be11
   context_->set_time(nexttoward(current_time, -inf));
 
   // Get the next timed event.
@@ -689,14 +593,10 @@
   // Allocate the witness function collection.
   witnessed_events_ = system_.AllocateCompositeEventCollection();
 
-<<<<<<< HEAD
-  // Do any publishes last.
-=======
   // Do any publishes last. Merge the initialization events with current_time
   // timed events (if any).
   if (timed_or_witnessed_event_triggered_)
     init_events->Merge(*timed_events_);
->>>>>>> 65e3be11
   HandlePublish(init_events->get_publish_events());
 
   // Initialize runtime variables.
@@ -857,29 +757,6 @@
 
   // TODO(edrumwri): Add test coverage to complete #8490.
   redetermine_active_witnesses_ = true;
-<<<<<<< HEAD
-}
-
-template <class T>
-void Simulator<T>::Finalize() {
-  DRAKE_DEMAND(timed_events_ != nullptr);
-  DRAKE_DEMAND(witnessed_events_ != nullptr);
-  if (timed_or_witnessed_event_triggered_) {
-    // Do any final unrestricted or discrete updates from witnessed
-    // events, only if an event was triggered.     merged_events->Clear();
-    auto merged_events = system_.AllocateCompositeEventCollection();
-    merged_events->Merge(*timed_events_);
-    merged_events->Merge(*witnessed_events_);
-
-    // Do the unrestricted and discrete updates.
-    HandleUnrestrictedUpdate(merged_events->get_unrestricted_update_events());
-    HandleDiscreteUpdate(merged_events->get_discrete_update_events());
-
-    // Reset the flag.
-    timed_or_witnessed_event_triggered_ = false;
-  }
-=======
->>>>>>> 65e3be11
 }
 
 template <class T>
