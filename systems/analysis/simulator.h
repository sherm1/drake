--- conflicted
+++ resolved
@@ -24,7 +24,6 @@
 namespace drake {
 namespace systems {
 
-<<<<<<< HEAD
 /**
  A class for advancing the state of hybrid dynamic systems, represented by
  `System<T>` objects, forward in time. Starting with an initial Context for a
@@ -122,66 +121,6 @@
 Other instantiations are permitted but take longer to compile.
 */
 
-=======
-/// A class for advancing the state of hybrid dynamic systems, represented by
-/// `System<T>` objects, forward in time. Starting with an initial Context for a
-/// given System, %Simulator advances time and produces a series of Context
-/// values that forms a trajectory satisfying the system's dynamic equations to
-/// a specified accuracy. Only the Context is modified by a %Simulator; the
-/// System is const.
-///
-/// A Drake System is a continuous/discrete/hybrid dynamic system where the
-/// continuous part is a DAE, that is, it is expected to consist of a set of
-/// differential equations and bilateral algebraic constraints. The set of
-/// active constraints may change as a result of particular events, such as
-/// contact.
-///
-/// Given a current Context, we expect a System to provide us with
-/// - derivatives for the continuous differential equations that already satisfy
-///   the differentiated form of the constraints (typically, acceleration
-///   constraints),
-/// - a projection method for least-squares correction of violated higher-level
-///   constraints (position and velocity level),
-/// - a time-of-next-update method that can be used to adjust the integrator
-///   step size in preparation for a discrete update,
-/// - a method that can update discrete variables when their update time is
-///   reached,
-/// - witness (guard) functions for event isolation,
-/// - event handlers (reset functions) for making appropriate changes to state
-///   and mode variables when an event has been isolated.
-///
-/// The continuous parts of the trajectory are advanced using a numerical
-/// integrator. Different integrators have different properties; you can choose
-/// the one that is most appropriate for your application or use the default
-/// which is adequate for most systems.
-///
-/// <h2>Simulation mechanics for systems with multiple event types</h2>
-/// This documentation is targeted toward users who have created a LeafSystem
-/// with multiple event types (unrestricted update, discrete update, and
-/// publish). For authors of such systems, it is useful to understand the
-/// simulation mechanics in order to attain the desired state over time, and
-/// this behavior is dependent on the ordering in which events are processed.
-///
-/// In StepTo(), Simulator performs the following steps repeatedly:
-/// 1. Updates state variables without restriction (via an
-///    UnrestrictedUpdateEvent),
-/// 2. Updates discrete state variables (via a DiscreteUpdateEvent),
-/// 3. Updates continuous variables (both time and state), meaning integrating
-///    the smooth system (the ODE or DAE) forward in time- up to the next Event-
-///    by calling System::CalcTimeDerivatives() (*only called if the system has
-///    declared some continuous state*),
-/// 4. Generates any output (via a PublishEvent).
-///
-/// @tparam T The vector element type, which must be a valid Eigen scalar.
-/// Instantiated templates for the following kinds of T's are provided and
-/// available to link against in the containing library:
-/// - double
-/// - AutoDiffXd
-///
-/// Other instantiations are permitted but take longer to compile.
-///
-/// @ingroup simulation
->>>>>>> 785463d5
 // TODO(sherm1) When API stabilizes, should list the methods above in addition
 // to describing them.
 template <typename T>
@@ -204,15 +143,7 @@
   explicit Simulator(const System<T>& system,
                      std::unique_ptr<Context<T>> context = nullptr);
 
-<<<<<<< HEAD
   /// Prepares the %Simulator for a simulation. If the owned Context does not
-=======
-  /// Create a %Simulator which additionally maintains ownership of the System.
-  Simulator(std::unique_ptr<const System<T>> system,
-            std::unique_ptr<Context<T>> context = nullptr);
-
-  /// Prepares the %Simulator for a simulation. If the initial Context does not
->>>>>>> 785463d5
   /// satisfy the System's constraints, an attempt is made to modify the values
   /// of the continuous state variables to satisfy the constraints. This method
   /// will throw `std::logic_error` if the combination of options doesn't make
@@ -221,6 +152,11 @@
   /// @warning You should call this method if you alter the state (including
   ///          time) in the owned context *before calling StepTo()*.
   void Initialize();
+
+  /// Create a %Simulator which additionally maintains ownership of the System.
+  Simulator(std::unique_ptr<const System<T>> system,
+            std::unique_ptr<Context<T>> context = nullptr);
+
 
   /// Advances the System's trajectory until `boundary_time` is reached in
   /// the context or some other termination condition occurs. A variety of
