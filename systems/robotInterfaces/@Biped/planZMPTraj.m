--- conflicted
+++ resolved
@@ -167,8 +167,10 @@
     end
   end
   zmp = mean(zmp, 2);
-<<<<<<< HEAD
-  supp = RigidBodySupportState(biped, initial_supports, initial_support_groups);
+  support_options.use_support_surface = ones(length(initial_supports),1);
+  support_options.support_surface = initial_support_surfaces;
+  support_options.contact_groups = initial_support_groups;
+  supp = RigidBodySupportState(biped, initial_supports, support_options);
 end
 
 function [rstep, lstep] = getSafeInitialSupports(biped, kinsol, steps, options)
@@ -200,10 +202,4 @@
   end
   rstep = steps.right;
   lstep = steps.left;
-=======
-  support_options.use_support_surface = ones(length(initial_supports),1);
-  support_options.support_surface = initial_support_surfaces;
-  support_options.contact_groups = initial_support_groups;
-  supp = RigidBodySupportState(biped, initial_supports, support_options);
->>>>>>> 64f5d63f
 end