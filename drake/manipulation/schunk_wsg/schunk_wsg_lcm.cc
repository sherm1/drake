#include "drake/manipulation/schunk_wsg/schunk_wsg_lcm.h"

#include <vector>

#include <Eigen/Dense>

#include "drake/common/drake_assert.h"
#include "drake/common/trajectories/piecewise_polynomial_trajectory.h"
#include "drake/lcmt_schunk_wsg_command.hpp"
#include "drake/lcmt_schunk_wsg_status.hpp"

namespace drake {
namespace manipulation {
namespace schunk_wsg {

using systems::BasicVector;
using systems::Context;
using systems::DiscreteValues;

SchunkWsgTrajectoryGenerator::SchunkWsgTrajectoryGenerator(
    int input_size, int position_index)
    : position_index_(position_index) {
  this->set_name("SchunkWsgTrajectoryGenerator");
  this->DeclareAbstractInputPort();
  this->DeclareInputPort(systems::kVectorValued, input_size);
  this->DeclareVectorOutputPort(BasicVector<double>(2),
                                &SchunkWsgTrajectoryGenerator::OutputTarget);
  // The update period below matches the polling rate from
  // drake-schunk-driver.
  this->DeclareDiscreteUpdatePeriodSec(0.05);
}

void SchunkWsgTrajectoryGenerator::OutputTarget(
    const Context<double>& context,
<<<<<<< HEAD
    BasicVector<double>* output) const {
  const systems::BasicVector<double>* state =
      this->EvalVectorInput(context, 1);
  const double cur_position = state->GetAtIndex(position_index_);

=======
    SystemOutput<double>* output) const {
>>>>>>> 23278a5f
  const SchunkWsgTrajectoryGeneratorStateVector<double>* traj_state =
      dynamic_cast<const SchunkWsgTrajectoryGeneratorStateVector<double>*>(
          context.get_discrete_state(0));

  if (trajectory_) {
    output->get_mutable_value() = trajectory_->value(
        context.get_time() - traj_state->trajectory_start_time());
  } else {
<<<<<<< HEAD
    output->get_mutable_value()=
        Eigen::Vector2d(cur_position, 0);
=======
    this->GetMutableOutputVector(output, 0) =
        Eigen::Vector2d(traj_state->last_position(), 0);
>>>>>>> 23278a5f
  }
}

void SchunkWsgTrajectoryGenerator::DoCalcDiscreteVariableUpdates(
    const Context<double>& context,
    DiscreteValues<double>* discrete_state) const {
  const systems::AbstractValue* input = this->EvalAbstractInput(context, 0);
  DRAKE_ASSERT(input != nullptr);
  const auto& command = input->GetValue<lcmt_schunk_wsg_command>();
  // The target_position_mm field represents the distance between
  // the two fingers. The fingers are connected by a mechanical
  // linkage, so the relative movement between the two fingers is
  // twice the actuator's movement (and what we want to calcuate
  // here is the value for the actuator).
  double target_position = -(command.target_position_mm / 1e3) / 2.;
  if (std::isnan(target_position)) {
    target_position = 0;
  }

  const systems::BasicVector<double>* state =
      this->EvalVectorInput(context, 1);
  const double cur_position = state->GetAtIndex(position_index_);

  const SchunkWsgTrajectoryGeneratorStateVector<double>* last_traj_state =
      dynamic_cast<const SchunkWsgTrajectoryGeneratorStateVector<double>*>(
          context.get_discrete_state(0));
  SchunkWsgTrajectoryGeneratorStateVector<double>* new_traj_state =
      dynamic_cast<SchunkWsgTrajectoryGeneratorStateVector<double>*>(
          discrete_state->get_mutable_vector(0));
  new_traj_state->set_last_position(cur_position);

  if (std::abs(last_traj_state->last_target_position() - target_position) >
      kTargetEpsilon) {
    UpdateTrajectory(cur_position, target_position);
    new_traj_state->set_last_target_position(target_position);
    new_traj_state->set_trajectory_start_time(context.get_time());
  } else {
    new_traj_state->set_last_target_position(
        last_traj_state->last_target_position());
    new_traj_state->set_trajectory_start_time(
        last_traj_state->trajectory_start_time());
  }
}

std::unique_ptr<DiscreteValues<double>>
SchunkWsgTrajectoryGenerator::AllocateDiscreteState() const {
  return std::make_unique<DiscreteValues<double>>(
      std::make_unique<SchunkWsgTrajectoryGeneratorStateVector<double>>());
}

void SchunkWsgTrajectoryGenerator::UpdateTrajectory(
    double cur_position, double target_position) const {
  // The acceleration and velocity limits correspond to the maximum
  // values available for manual control through the gripper's web
  // interface.
  const double kMaxVelocity = 0.42;  // m/s
  const double kMaxAccel = 5.;  // m/s^2
  const double kTimeToMaxVelocity = kMaxVelocity / kMaxAccel;
  // TODO(sam.creasey) this should probably consider current speed
  // if the gripper is already moving.
  const double kDistanceToMaxVelocity =
      0.5 * kMaxAccel * kTimeToMaxVelocity * kTimeToMaxVelocity;

  std::vector<Eigen::MatrixXd> knots;
  std::vector<double> times;
  knots.push_back(Eigen::Vector2d(cur_position, 0));
  times.push_back(0);

  const double direction = (cur_position < target_position) ? 1  : -1;
  const double delta = std::abs(target_position - cur_position);

  // The trajectory creation code below is, to say the best, a bit
  // primitive.  I (sam.creasey) would not be surprised if it could
  // be significantly improved.  It's also based only on the
  // configurable constants for the WSG 50, not on analysis of the
  // actual motion of the gripper.
  if (delta < kDistanceToMaxVelocity * 2) {
    // If we can't accelerate to our maximum (and decelerate again)
    // within the target travel distance, calculate the peak velocity
    // we will reach and create a trajectory which ramps to that
    // velocity and back down.
    const double mid_distance = delta / 2;
    const double mid_velocity =
        kMaxVelocity * (mid_distance / kDistanceToMaxVelocity);
    const double mid_time = mid_velocity / kMaxAccel;
    knots.push_back(Eigen::Vector2d(cur_position + mid_distance * direction,
                                    mid_velocity * direction));
    times.push_back(mid_time);
    knots.push_back(Eigen::Vector2d(target_position, 0));
    times.push_back(mid_time * 2);
  } else {
    knots.push_back(Eigen::Vector2d(
        cur_position + (kDistanceToMaxVelocity * direction),
        kMaxVelocity * direction));
    times.push_back(kTimeToMaxVelocity);

    const double time_at_max =
        (delta - 2 * kDistanceToMaxVelocity) / kMaxVelocity;
    knots.push_back(Eigen::Vector2d(
        target_position - (kDistanceToMaxVelocity * direction),
        kMaxVelocity * direction));
    times.push_back(kTimeToMaxVelocity + time_at_max);

    knots.push_back(Eigen::Vector2d(target_position, 0));
    times.push_back(kTimeToMaxVelocity + time_at_max + kTimeToMaxVelocity);
  }
  trajectory_.reset(new PiecewisePolynomialTrajectory(
      PiecewisePolynomial<double>::FirstOrderHold(times, knots)));
}

SchunkWsgStatusSender::
SchunkWsgStatusSender(int input_size,
                      int position_index, int velocity_index)
    : position_index_(position_index), velocity_index_(velocity_index) {
  this->set_name("SchunkWsgStatusSender");
  this->DeclareInputPort(systems::kVectorValued, input_size);
  this->DeclareAbstractOutputPort(&SchunkWsgStatusSender::OutputStatus);
}

void SchunkWsgStatusSender::OutputStatus(const Context<double>& context,
                                         lcmt_schunk_wsg_status* output) const {
  lcmt_schunk_wsg_status& status = *output;

  status.utime = context.get_time() * 1e6;
  const systems::BasicVector<double>* state =
      this->EvalVectorInput(context, 0);
  // The position and speed reported in this message are between the
  // two fingers rather than the position/speed of a single finger
  // (so effectively doubled).
  status.actual_position_mm = -2 * state->GetAtIndex(position_index_) * 1e3;
  // TODO(sam.creasey) Figure out how to get the actual force from
  // the plant so that we can populate this field.
  status.actual_force = 0;
  status.actual_speed_mm_per_s =
      -2 * state->GetAtIndex(velocity_index_) * 1e3;
}


}  // namespace schunk_wsg
}  // namespace manipulation
}  // namespace drake<|MERGE_RESOLUTION|>--- conflicted
+++ resolved
@@ -32,15 +32,8 @@
 
 void SchunkWsgTrajectoryGenerator::OutputTarget(
     const Context<double>& context,
-<<<<<<< HEAD
     BasicVector<double>* output) const {
-  const systems::BasicVector<double>* state =
-      this->EvalVectorInput(context, 1);
-  const double cur_position = state->GetAtIndex(position_index_);
 
-=======
-    SystemOutput<double>* output) const {
->>>>>>> 23278a5f
   const SchunkWsgTrajectoryGeneratorStateVector<double>* traj_state =
       dynamic_cast<const SchunkWsgTrajectoryGeneratorStateVector<double>*>(
           context.get_discrete_state(0));
@@ -49,13 +42,8 @@
     output->get_mutable_value() = trajectory_->value(
         context.get_time() - traj_state->trajectory_start_time());
   } else {
-<<<<<<< HEAD
     output->get_mutable_value()=
-        Eigen::Vector2d(cur_position, 0);
-=======
-    this->GetMutableOutputVector(output, 0) =
         Eigen::Vector2d(traj_state->last_position(), 0);
->>>>>>> 23278a5f
   }
 }
 
